--- conflicted
+++ resolved
@@ -1,24 +1,18 @@
 **TBD Modular Monolith (.NET Learning Project)**
 
-<<<<<<< HEAD
 This is a personal project aimed at deepening my understanding of the ```.NET framework```, ```Entity Framework Core```,
 and building real-world backend systems. I'm using a **modular monolithic architecture** to structure the application
 for better scalability and maintainability.
 
 The project includes separate modules for User, Address, Schedule, and Service management—each with its own domain
 logic, DbContext, models, repositories, and services.
-=======
 
-This is a personal project aimed at deepening my understanding of the **.NET framework**, **Entity Framework Core**, and building real-world backend systems. I'm using a **modular monolithic architecture** to structure the application for better scalability and maintainability.
-
-The project includes distinct modules for User, Address, Schedule, and Service management, each with its own domain logic, DbContext, models, repositories, and services.
->>>>>>> 48e4ff93
 
 🧱 Project Structure
 
 ```plaintext
 .
-<<<<<<< HEAD
+
 ├── API                      # Shared DTOs and service interfaces
 │   ├── DTOs
 │   └── Interfaces
@@ -104,103 +98,5 @@
 if it piques your interest.
 
 **📄 License**
-=======
-├── API                      # Shared DTOs and interfaces
-│   ├── DTOs
-│   └── Interfaces
-├── AddressModule
-│   ├── Controllers
-│   ├── Data
-│   ├── Exceptions
-│   ├── Models
-│   ├── Repositories
-│   └── Services
-├── ScheduleModule
-│   ├── Controllers
-│   ├── Data
-│   ├── Models
-│   ├── Repositories
-│   └── Services
-├── ServiceModule
-│   ├── Controllers
-│   ├── Data
-│   ├── Models
-│   ├── Repositories
-│   └── Services
-├── UserModule
-│   ├── Controllers
-│   ├── Data
-│   ├── Models
-│   ├── Repositories
-│   └── Services
-├── Shared                  # Mapping and utility classes
-│   └── Utils
-├── GenericDBProperties     # Base model interfaces and shared properties
-├── Data/Seeding            # Seeder classes per module
-├── DesignTimeFactories     # EF Core context factories for migrations
-├── Migrations              # Separated per DbContext
-├── TestProject             # xUnit test project
-├── TBD.http                # HTTP requests for manual API testing
-├── Dockerfile              # Docker build setup for API
-├── docker-compose.yml      # SQL Server and API orchestration
-├── Program.cs, appsettings.json, etc.
-└── .github/workflows/ci.yml  # GitHub Actions CI pipeline
-🔁 CI/CD Pipeline
-
-This project includes a CI pipeline powered by GitHub Actions.
-
-Trigger: Runs on pushes and pull requests to the main branch.
-Jobs:
-Restore and build the project
-Run all unit tests (xUnit)
-Validate the Docker image build
-📄 CI configuration: .github/workflows/ci.yml
-
-You can monitor the workflow under the Actions tab in GitHub.
-
-🛠️ Future goals: Add deployment steps to push Docker images to a registry or deploy to cloud infrastructure like Azure or AWS.
-🧪 Goals
-
-Deepen understanding of .NET and EF Core
-Build a scalable system using modular monolith architecture
-Practice seeding data, managing multiple DbContexts, and setting up dependency injection
-Prepare for migrating to a microservices architecture:
-Learn service boundaries
-Implement inter-service communication
-Practice database-per-service pattern
-🐳 Docker Setup
-
-The project uses Docker to spin up SQL Server and the backend API together.
-
-Run this to get started:
-
-docker-compose up --build
-This will:
-
-Start a SQL Server container
-Build and run the backend API
-⚠️ Make sure Docker is running and port 1433 is available on your system.
-🗃️ Technologies Used
-
-.NET 9
-Entity Framework Core
-SQL Server (Docker)
-AutoMapper
-xUnit
-Docker + Docker Compose
-GitHub Actions (CI)
-📦 What's Next?
-
-Finalize business logic for each module
-Add Swagger/OpenAPI support
-Begin splitting into microservices
-Implement centralized logging and configuration
-Explore alternative ORMs to reduce reliance on EF Core
-🙌 Contributions
-
-This project is a personal learning effort. That said, feel free to open issues, share ideas, or fork it if you're interested in contributing.
-
-📄 License
->>>>>>> 48e4ff93
 
 MIT — use it, learn from it, or build upon it freely.