using Serilog;
using Serilog.Formatting.Display;
using ILogger = Serilog.ILogger;

namespace TBD.MetricsModule.Services;

public class MetricsService(string moduleName) : IMetricsService
{
    private static string? _lastLogDate;
    private readonly ILogger _metricsLogger = new LoggerConfiguration()
        .WriteTo.File(
            path: $"Logs/{moduleName.ToLower()}-metrics.log",
            rollingInterval: RollingInterval.Day,
            shared: false, // Prevent file sharing between loggers
            fileSizeLimitBytes: 50 * 1024 * 1024, // 50MB limit per file
            rollOnFileSizeLimit: true, // Roll when the size limit is reached
<<<<<<< HEAD
            retainedFileCountLimit: 10, // Keep 10 files max
            outputTemplate: "{Timestamp:yyyy-MM-dd HH:mm:ss.fff zzz} [{Level:u3}] {Message:lj}{NewLine}"
=======
            retainedFileCountLimit: 10
>>>>>>> 5a699feb
        )
        .CreateLogger();

    private void LogWithDaySpacing(string template, params object[] args)
    {
        var currentDate = DateTime.Now.ToString("yyyy-MM-dd");

        if (_lastLogDate != currentDate)
        {
            if (_lastLogDate != null) // Don't add spacing for the very first log
            {
                _metricsLogger.Information(""); // Empty line for day separation
                _metricsLogger.Information("=== {Date} ===", currentDate);
                _metricsLogger.Information(""); // Another empty line
            }
            _lastLogDate = currentDate;
        }

        _metricsLogger.Information(template, args);
    }

    public void IncrementCounter(string key)
    {
        MetricsCollector.Instance.Increment(key);
        var newValue = MetricsCollector.Instance.Get(key);
<<<<<<< HEAD
        LogWithDaySpacing("Metric incremented: {MetricKey} = {NewValue}", key, newValue);
=======
        _metricsLogger.Information("Metric incremented: {MetricKey}:-> {NewValue}", key, newValue);
>>>>>>> 5a699feb
    }

    public int GetCount(string key) => MetricsCollector.Instance.Get(key);

    public Dictionary<string, int> GetAllMetrics()
    {
        var metrics = MetricsCollector.Instance.GetAll();
        foreach (var (key, value) in metrics)
        {
            LogWithDaySpacing("Metric: {Key} = {Value}", key, value);
        }

        return metrics;
    }
}<|MERGE_RESOLUTION|>--- conflicted
+++ resolved
@@ -14,12 +14,9 @@
             shared: false, // Prevent file sharing between loggers
             fileSizeLimitBytes: 50 * 1024 * 1024, // 50MB limit per file
             rollOnFileSizeLimit: true, // Roll when the size limit is reached
-<<<<<<< HEAD
+
             retainedFileCountLimit: 10, // Keep 10 files max
             outputTemplate: "{Timestamp:yyyy-MM-dd HH:mm:ss.fff zzz} [{Level:u3}] {Message:lj}{NewLine}"
-=======
-            retainedFileCountLimit: 10
->>>>>>> 5a699feb
         )
         .CreateLogger();
 
@@ -45,11 +42,7 @@
     {
         MetricsCollector.Instance.Increment(key);
         var newValue = MetricsCollector.Instance.Get(key);
-<<<<<<< HEAD
         LogWithDaySpacing("Metric incremented: {MetricKey} = {NewValue}", key, newValue);
-=======
-        _metricsLogger.Information("Metric incremented: {MetricKey}:-> {NewValue}", key, newValue);
->>>>>>> 5a699feb
     }
 
     public int GetCount(string key) => MetricsCollector.Instance.Get(key);
