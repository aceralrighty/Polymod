<Project Sdk="Microsoft.NET.Sdk.Web">

  <PropertyGroup>
    <TargetFramework>net9.0</TargetFramework>
    <Nullable>enable</Nullable>
    <ImplicitUsings>enable</ImplicitUsings>
    <DockerDefaultTargetOS>Linux</DockerDefaultTargetOS>
    <AssemblyName>TBD</AssemblyName>
    <GenerateAssemblyInfo>false</GenerateAssemblyInfo>
    <GenerateTargetFrameworkAttribute>false</GenerateTargetFrameworkAttribute>
  </PropertyGroup>

  <ItemGroup>
    <PackageReference Include="AutoMapper" Version="14.0.0" />
    <PackageReference Include="CsvHelper" Version="33.1.0" />
    <PackageReference Include="Dapper" Version="2.1.66" />
    <PackageReference Include="EFCore.BulkExtensions" Version="9.0.1" />
<<<<<<< HEAD
    <PackageReference Include="FluentAssertions" Version="8.3.0" />
    <PackageReference Include="Grafana.OpenTelemetry" Version="1.2.0" />
    <PackageReference Include="Grafana.OpenTelemetry.Base" Version="1.2.0" />
=======
    <PackageReference Include="FluentAssertions" Version="8.4.0" />
>>>>>>> 68e88154
    <PackageReference Include="Isopoh.Cryptography.Argon2" Version="2.0.0" />
    <PackageReference Include="Microsoft.AspNetCore.OpenApi" Version="9.0.6" />
    <PackageReference Include="Microsoft.EntityFrameworkCore.Design" Version="9.0.6">
      <PrivateAssets>all</PrivateAssets>
      <IncludeAssets>runtime; build; native; contentfiles; analyzers; buildtransitive</IncludeAssets>
    </PackageReference>
    <PackageReference Include="Microsoft.EntityFrameworkCore.InMemory" Version="9.0.6" />
    <PackageReference Include="Microsoft.EntityFrameworkCore.Sqlite" Version="9.0.6" />
    <PackageReference Include="Microsoft.EntityFrameworkCore.SqlServer" Version="9.0.6" />
    <PackageReference Include="Microsoft.EntityFrameworkCore.Tools" Version="9.0.6">
      <PrivateAssets>all</PrivateAssets>
      <IncludeAssets>runtime; build; native; contentfiles; analyzers; buildtransitive</IncludeAssets>
    </PackageReference>
    <PackageReference Include="Microsoft.Extensions.Caching.Memory" Version="9.0.6" />
    <PackageReference Include="Microsoft.ML" Version="4.0.2" />
    <PackageReference Include="Microsoft.ML.FastTree" Version="4.0.2" />
    <PackageReference Include="Microsoft.ML.Recommender" Version="0.22.2" />
    <PackageReference Include="Microsoft.NET.Test.Sdk" Version="17.14.1" />
    <PackageReference Include="Microsoft.VisualStudio.Web.CodeGeneration.Design" Version="9.0.0" />
    <PackageReference Include="Moq" Version="4.20.72" />
    <PackageReference Include="NUnit" Version="4.3.2" />
    <PackageReference Include="NUnit3TestAdapter" Version="5.0.0" />
    <PackageReference Include="OpenTelemetry" Version="1.12.0" />
    <PackageReference Include="OpenTelemetry.Exporter.Prometheus.AspNetCore" Version="1.12.0-beta.1" />
    <PackageReference Include="OpenTelemetry.Extensions.Hosting" Version="1.12.0" />
    <PackageReference Include="OpenTelemetry.Instrumentation.AspNetCore" Version="1.12.0" />
    <PackageReference Include="OpenTelemetry.Instrumentation.Http" Version="1.12.0" />
    <PackageReference Include="OpenTelemetry.Instrumentation.Runtime" Version="1.12.0" />
    <PackageReference Include="Scrutor" Version="6.1.0" />
    <PackageReference Include="Serilog.AspNetCore" Version="9.0.0" />
    <PackageReference Include="Serilog.Sinks.File" Version="7.0.0" />
    <PackageReference Include="SwaggerUi" Version="1.1.0" />
    <PackageReference Include="Swashbuckle.AspNetCore" Version="8.1.4" />
    <PackageReference Include="System.Diagnostics.DiagnosticSource" Version="9.0.7" />
  </ItemGroup>


  <ItemGroup>
    <Folder Include="AddressModule\Controllers\" />
    <Folder Include="AddressModule\Seed\" />
    <Folder Include="AuthModule\Controllers\" />
    <Folder Include="AuthModule\Views\" />
    <Folder Include="diagrams\" />
    <Folder Include="RecommendationModule\Controllers\" />
    <Folder Include="ScheduleModule\Controllers\" />
    <Folder Include="ServiceModule\Controllers\" />
    <Folder Include="StockPredictionModule\Controllers\" />
    <Folder Include="UserModule\Controllers\" />
  </ItemGroup>

  <ItemGroup>
    <Content Include=".github\dependabot.yml" />
    <Content Include=".github\workflows\ci.yaml" />
  </ItemGroup>

  <ItemGroup>
    <_ContentIncludedByDefault Remove="Views\Address\Create.cshtml" />
    <_ContentIncludedByDefault Remove="Views\Address\Delete.cshtml" />
    <_ContentIncludedByDefault Remove="Views\Address\Details.cshtml" />
    <_ContentIncludedByDefault Remove="Views\Address\Edit.cshtml" />
    <_ContentIncludedByDefault Remove="Views\Address\Index.cshtml" />
  </ItemGroup>

  <ItemGroup>
    <UpToDateCheckInput Remove="Views\Address\Create.cshtml" />
    <UpToDateCheckInput Remove="Views\Address\Delete.cshtml" />
    <UpToDateCheckInput Remove="Views\Address\Details.cshtml" />
    <UpToDateCheckInput Remove="Views\Address\Edit.cshtml" />
    <UpToDateCheckInput Remove="Views\Address\Index.cshtml" />
  </ItemGroup>

<!--  <ItemGroup>-->
<!--    <Compile Include="obj\Debug\net9.0\AssemblyInfo.cs" />-->
<!--  </ItemGroup>-->
  
</Project><|MERGE_RESOLUTION|>--- conflicted
+++ resolved
@@ -15,13 +15,11 @@
     <PackageReference Include="CsvHelper" Version="33.1.0" />
     <PackageReference Include="Dapper" Version="2.1.66" />
     <PackageReference Include="EFCore.BulkExtensions" Version="9.0.1" />
-<<<<<<< HEAD
-    <PackageReference Include="FluentAssertions" Version="8.3.0" />
+
     <PackageReference Include="Grafana.OpenTelemetry" Version="1.2.0" />
     <PackageReference Include="Grafana.OpenTelemetry.Base" Version="1.2.0" />
-=======
     <PackageReference Include="FluentAssertions" Version="8.4.0" />
->>>>>>> 68e88154
+
     <PackageReference Include="Isopoh.Cryptography.Argon2" Version="2.0.0" />
     <PackageReference Include="Microsoft.AspNetCore.OpenApi" Version="9.0.6" />
     <PackageReference Include="Microsoft.EntityFrameworkCore.Design" Version="9.0.6">
